--- conflicted
+++ resolved
@@ -181,22 +181,12 @@
 
     @JvmStatic
     fun isInitialized(): Boolean {
-<<<<<<< HEAD
       return try {
         app
         res
         true
       } catch (e: UninitializedPropertyAccessException) {
         false
-=======
-      try {
-        app
-        res
-        return true
-      } catch (e: UninitializedPropertyAccessException) {
-        log("Cyanea", "Cyanea not initialized yet", e)
-        return false
->>>>>>> 30903775
       }
     }
 
